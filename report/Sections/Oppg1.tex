\section{Task 1}

\subsection{Some equation lol}

We wish to look at reaction-diffusion equations, which have the form
\begin{equation}
    \label{eq:original_eq}
     u_t = \mu u_{xx} + f(u)
\end{equation}
where $\mu$ is a positive constant.
We also assume that the reaction term,
$f(u)$, is a linear function in \( u \).
That is, it can be written as \( f(u) = au \),
for some constant \( a \in \mathbb{R}, a \neq 0 \).
Explicit methods can be used to solve $u_t = f(u)$.

We solve the equation on
the grid \( (x, t) \in [0, 1] \times [0, 1] \)
with boundary conditions given by functions
\( f, g_1 \) and \( g_2 \).
\begin{align*}
  u(0, x) &= f(x) \\
  u(t, 0) &= g_1(t) \\
  u(t, 1) &= g_2(t)
\end{align*}

\subsection{Discretization}

We discretize the domain in both space and time,
such that $x_m = mh$ and $t_n = nk$,
where \( m = 0, 1, \dots, M + 1\) and \( n = 0, 1, \dots, N \)
for some positive constants \( M, N \).

\begin{figure}[!h]
  \centering
  \label{fig:disc}
  \resizebox{0.45\columnwidth}{!}{%
  \begin{tikzpicture}
    %grid
    \draw[step=0.5,gray,thin] (0,0) grid (4, 4);

    % axes
    \draw[thick,->] (0,0) -- (4.5,0) node[anchor=north west] {\( x \)};
    \draw[thick,->] (0,0) -- (0,4.5) node[anchor=south east] {\( t \)};

    % lines at y=1 and x=1
    \draw[thick] (-2pt,4) node[anchor=east] {\( 1 \)} -- (4,4) ; 
    \draw[thick] (4,-2pt) node[anchor=north] {\( 1 \)} -- (4,4) ; 
    \draw[thick] (-2pt,0) node[anchor=east] {\( 0 \)} -- (4,0) ; 
    \draw[thick] (0,-2pt) node[anchor=north] {\( 0 \)} -- (0,4) ; 

    % initial condition
    \draw[blue, thick] (0,0) -- node[below] {\( f(x) \)} (4,0); 

    % boundary conditions
    \draw[red, thick] (0,0) -- node[left] {\( g_1(t) \)} (0,4); 
    \draw[red, thick] (4,0)  -- node[right] {\( g_2(t) \)} (4,4); 

    % point in grid
    \fill (1.5, 1) circle (2pt) node[above right] {\( (x_m, t_n) \)};
  \end{tikzpicture}
}
  \caption{The domain \( [0, 1] \times [0, 1] \),
    with boundary and initial conditions
    given by functions \( f, g_1 \) and \( g_2 \).
  }
\end{figure}

A scheme based on forward and backward Euler,
together with a central difference in space, could be:
$$
  \frac{1}{k}\nabla_tU_{m}^{n+1}=\frac{\mu}{h^2}\delta_x^2U_{m}^{n+1}+f(U_{m}^{n} )
$$
which can be rewritten to 
\begin{equation}
  \label{eq:scheme}
  U_{m}^{n+1} = U_{m}^{n} + r (U_{m+1}^{n+1}-2U_{m}^{n+1}+U_{m-1}^{n+1}) + kf(U_{m}^{n}), \quad r = \mu\frac{k}{h^2}
\end{equation}
Time dependent PDEs with diffusion terms should be solved using implicit methods.
This requires solving a nonlinear system for each step.
The following scheme is based on an implicit method
for the diffusion term and an explicit method for the reaction term.
\begin{align}
  \label{eq:scheme_implicit_eq}
    U_{m}^{*} =& U_{m}^{n} +\frac{r}{2}(\delta_x^2 U_{m}^{*} + \delta_x^2 U_{m}^{n} ) + kf(U_{m}^{n}) \\
  \label{eq:scheme_explicit_eq}
    U_{m}^{n+1} =& U_{m}^{*} + \frac{k}{2}(f(U_{m}^{*}) - f(U_{m}^{n}))
\end{align}

\subsection{Stability analysis}

Define the matrix \( S = \text{tridiag}(1, -2, 1) \in \text{Mat}_{M,M}(\mathbb{R}) \).
That is,
\begin{equation}
  \label{eq:Smatrix}
  S = 
  \begin{bmatrix}
    -2 & 1 &  &  & \\
    1& -2 & 1 &  & \\
     & \ddots & \ddots & \ddots & \\
     &  & 1 & -2 & 1\\
     &  &  & 1 & -2\\
  \end{bmatrix},
\end{equation}
and define the vector \( U^n = [U_1^n, U_2^n, \dots, U_M^n]^T \)
by combining the function values at the \( M \) inner points
at a time point \( t_n \) into a vector.

Before we go on with the stability analysis we need some results
concerning the matrix \( S \).

\begin{lemma}
  \label{lemma:S_diagonalizable}
  Let \( S \in \text{Mat}_{M,M}(\mathbb{R}) \) be defined as in \eqref{eq:Smatrix}.
  Then \( S \) is diagonalizable by an orthogonal matrix \( P \).
  That is, \( S = P \Lambda P^T \), for some diagonal matrix \( \Lambda \).
  The eigenvalues of \( S \) are found on the diagonal of \( \Lambda \):
  \[
    \lambda_m = - 4 \sin^2 \phi_m,
  \]
  where \( \phi_m = \frac{m \pi}{2(M+1)} \) for \(m = 1, \dots, M. \)
\end{lemma}
\begin{proof}
    Problem \( 1 \) of exercise set \( 1 \).
\end{proof}

\begin{lemma}
  \label{lemma:existance_of_inverse}
Let \( S \in \text{Mat}_{M,M}(\mathbb{R}) \) be defined as in \eqref{eq:Smatrix},
and let \( r \) be defined as in \eqref{eq:scheme}.
  Then \( \left(I - \frac{r}{2} S\right)\) is invertible.
\end{lemma}
\begin{proof}
  \( I - \frac{r}{2} S \) is invertible iff. all the eigenvalues are nonzero.
  From lemma \ref{lemma:S_diagonalizable} we we have a diagonalization of \( S \). Thus
  \begin{equation*}
      I - \frac{r}{2} S
      = PP^T - \frac{r}{2} P\Lambda P^T
      = P \left(I - \frac{r}{2} \Lambda \right) P^T
  \end{equation*}
  The eigenvalues of \( I - \frac{r}{2}S \) are
  \( 1 - \frac{r}{2} \lambda_m\),
  where the \( \lambda_m \)-s are the eigenvalues of \( S \).
  Observe that \( r > 0 \) and \( \lambda_m < 0 \) for all \( m = 1, \dots, M \).
  Hence
  \[
    1 - \frac{r}{2} \lambda_m > 1 \neq 0,
  \]
  so the matrix is invertible.
\end{proof}

Rewriting \eqref{eq:scheme_implicit_eq} as a matrix-vector equation
and collecting the \( U^* \)-s on the left hand side yields:
\begin{equation}
  \left(I - \frac{r}{2}S\right)U^* = \left(I + kaI + \frac{r}{2}S\right) U^n
\end{equation}

\( I - \frac{r}{2}S \) is invertible
by lemma \ref{lemma:existance_of_inverse}.
We substitute for \( U^* \)
in \eqref{eq:scheme_explicit_eq}
and arrive at an expression for the matrix \( C \)
satisfying \( U^{n+1} = C U^n \).
\begin{align*}
  U^{n+1} &= U^n + \frac{ka}{2}\left(U^*  - U^n\right) \\
          &= \left(1 + \frac{ka}{2}\right) U^* - \frac{ka}{2}U^n \\
          &= \left(1 + \frac{ka}{2}\right) {\left[I - \frac{r}{2}S\right]}^{-1} \left(I + kaI + \frac{r}{2}S\right) U^n - \frac{ka}{2}U^n \\
          &= {\left[I - \frac{r}{2}S\right]}^{-1} \left(\left(1 + \frac{ka}{2}\right)\left(I + kaI + \frac{r}{2}S\right) - \frac{ka}{2}\left(I-\frac{r}{2}S\right)\right) U^n \\
          &= {\left[I - \frac{r}{2}S\right]}^{-1} \left( \left(1+ka+\frac{1}{2}(ka)^2\right)I + \frac{1}{2}\left(1+ka\right)rS\right) U^n
\end{align*}

So
\begin{equation}
    C = {\left[I - \frac{r}{2}S\right]}^{-1} \left( \left(1+ka+\frac{1}{2}(ka)^2\right)I + \frac{1}{2}\left(1+ka\right)rS\right).
  \end{equation}

By exploiting lemma \ref{lemma:S_diagonalizable} we arrive at a diagonalization for \( C \):
\begin{align*}
  C &= {\left[I - \frac{r}{2}S\right]}^{-1} \left( \left(1+ka+\frac{1}{2}(ka)^2\right)I + \frac{1}{2}\left(1+ka\right)rS\right) \\
    &= {\left[PP^T - \frac{r}{2}P\Lambda P^T\right]}^{-1} \left( \left(1+ka+\frac{1}{2}(ka)^2\right)PP^T + \frac{1}{2}\left(1+ka\right)r P\Lambda P^T\right) \\
    &= P{\left[I - \frac{r}{2}\Lambda \right]}^{-1} \left( \left(1+ka+\frac{1}{2}(ka)^2\right)I + \frac{1}{2}\left(1+ka\right)r \Lambda \right) P^T \\
    &= P \Delta P^T
\end{align*}
where
\begin{equation}
    \Delta = {\left[I - \frac{r}{2}\Lambda \right]}^{-1} \left( \left(1+ka+\frac{1}{2}(ka)^2\right)I + \frac{1}{2}\left(1+ka\right)r \Lambda \right)
\end{equation}

We observe that \( C \) is symmetric
since \( C = P \Delta P^T = P \Delta^T P^T = \left(P \Delta P^T\right)^T = C^T \).
This is nice since now the condition \( \rho(C) \le 1 + \nu k \) is
both \textit{necessary} and sufficient for stability
when we use \( ||\cdot||_{2,h} \).
In particular, for a symmetric matrix \( C \),
we have that \( ||C||_{2,h} = \rho(C) \).

The eigenvalues for \( C \) are found on the diagonal of \( \Delta \):
\begin{equation}
  \Delta_m =
      \frac{\left(1+ka+\frac{1}{2}(ka)^2\right) + \frac{1}{2}\left(1+ka\right)r \lambda_m}
      {1 - \frac{r}{2} \lambda_m}
\end{equation}

Bounding \( \rho(C) = \max_{m} \lvert \Delta_m \rvert \):
\begin{align*}
  \left\lvert \Delta_m \right\rvert &= 
\left\lvert \frac{\left(1+ka+\frac{1}{2}(ka)^2\right) + \frac{1}{2}\left(1+ka\right)r \lambda_m}
{1 - \frac{r}{2} \lambda_m} \right\rvert \\
 &= 
 \left\lvert \left(1+ka\right)\frac{1+\frac{1}{2}r \lambda_m}{1 - \frac{1}{2}r \lambda_m} + \frac{1}{2}(ka)^2 \frac{1}{1 - \frac{1}{2}r \lambda_m} \right\rvert \\
 &\le \left\lvert \left(1+ka\right) \right\rvert \left\lvert \frac{1+\frac{1}{2}r \lambda_m}{1 - \frac{1}{2}r \lambda_m} \right\rvert + \frac{1}{2}(ka)^2 \left\lvert\frac{1}{1 - \frac{1}{2}r \lambda_m} \right\rvert \\
 \intertext{
   Note that \( -1 < \lambda_m < 0  \) for all \( m = 1, \dots, M \).
   In addition, the step size \( k \) is bounded by some constant
   \( T \) (having a step size larger than the length of the time domain
   do not make sence).
  We simplify further:
}
 \left\lvert \Delta_m \right\rvert
 &\le \left\lvert 1 + ka \right\rvert + \frac{1}{2} (ka)^2 \\
 &= 1 + (\lvert a \rvert + \frac{1}{2}k a^2 )k \\
 &\le 1 + (\lvert a \rvert + \frac{1}{2}T a^2)k \\
 &= 1 + \nu k
\end{align*}

Finally, we have arrived at the expression needed for stability
without imposing any conditions on the scheme.
We summarize our discussion in a theorem.

\begin{theorem}
    \label{stability}
  The scheme given in equations \eqref{eq:scheme_implicit_eq}
  and \eqref{eq:scheme_explicit_eq} is unconditionally stable.
\end{theorem}

\subsection{Consistency}
We also wish to show that the method is consistent. 
\begin{lemma}
    \label{central_difference}
    $$\delta_x^2u_{m}^{n} = h^2\partial_x^2 u_{m}^{n} + \mathcal{O}(h^4)$$
\end{lemma}
\begin{proof}
    $$\delta_x^2u_{m}^{n} = u_{m+1}^{n} - 2 u_{m}^{n} + u_{m-1}^{n}$$
    Then Taylor expand around $u_{m}^{n}$.
    \begin{align*}
        \delta_x^2u_{m}^{n} =& u_{m}^{n}  + h\partial_xu_{m}^{n} + \frac{h^2}{2}\partial_x^2 + \frac{h^3}{3!}\partial_x^3 u_{m}^{n} + \frac{h^4}{4!}\partial_x^4 u_{m}^{n} + \mathcal{O}(h^5) \\
        -&2u_{m}^{n} \\
        +& u_{m}^{n} - h\partial_xu_{m}^{n} + \frac{h^2}{2}\partial_x^2 u_{m}^{n} - \frac{h^3}{3!}\partial_x^3u_{m}^{n} + \frac{h^4}{4!}\partial_x^4 u_{m}^{n} + \mathcal{O}(h^5) \\
        =& h^2\partial_x^2 u_{m}^{n} + \frac{h^4}{12}\partial_x^4 u_{m}^{n} + \mathcal{O}(h^5) \\
        =&  h^2\partial_x^2 u_{m}^{n} + \mathcal{O}(h^4)
    \end{align*}
\end{proof}

\begin{theorem}
    \label{consistent}
    Given that $u$ is sufficiently smooth,  $f$ is of the form $f(u)=au, a\in \mathbb{R}$ and $k \neq \frac{-2}{a}$, the local truncation error of the method is of order $k^2 + h^2.$
\end{theorem}

\begin{proof}
    For the boundaries, $\tau_0=\tau_{M+1}= 0$, since we have Dirichlet boundary conditions and the approximation is exact.
    For the inner points we rewrite (\ref{eq:scheme_explicit_eq}) to be an explicit equation for $U_m^*$
    $$ U_{m}^{*}= \frac{U_{m}^{n+1}+\frac{ka}{2}U_{m}^{n}}{1+\frac{ka}{2}}.$$
    This is then substituted into (\ref{eq:scheme_implicit_eq}) to remove $U_{m}^{*}$ from the equation
    $$\frac{U_{m}^{n+1}+\frac{ka}{2}U_{m}^{n}}{1+\frac{ka}{2}} = (1+ka)U_{m}^{n}+\frac{r}{2}\left( \frac{\delta_x^2(U_{m}^{n+1}+\frac{ka}{2}U_{m}^{n})}{1+\frac{ka}{2}}  + \delta_x^2 U_{m}^{n}\right).$$
    We then multiply by $(1+\frac{ka}{2})$ and rearrange the terms to
    $$ U_{m}^{n+1}=(1+ ka + \frac{k^2a^2}{2})U_{m}^{n} + \frac{r}{2}\left((1+ka)\delta_x^2U_{m}^{n} +\delta_x^2U_{m}^{n+1}\right).$$
    Then the approximations are replaced by $u$ and the local truncation error is therefore introduced
    $$ k\tau_m^n + u_{m}^{n+1} = (1+ ka + \frac{k^2a^2}{2})u_{m}^{n} + \frac{r}{2}\left((1+ka)\delta_x^2u_{m}^{n} +\delta_x^2u_{m}^{n+1}\right).$$
    We then use lemma \ref{central_difference} for the central differences and Taylor expand around $u_{m}^{n}$
    \begin{align*}
        k \tau_m^n =& \left( 1 + ka +\frac{k^2a^2}{2}\right)u_{m}^{n} - u_{m}^{n+1}+\frac{\mu k}{2h^2} \left(h^2\partial_x^2 u_{m}^{n+1} + \left( 1+ka \right) h^2 \partial_x^2u_{m}^{n} + \mathcal{O}(h^4)\right) \\
        k \tau_m^n =& \left( 1 + ka + \frac{k^2a^2}{2}\right)u_{m}^{n} - u_{m}^{n} - k \partial_tu_{m}^{n} - \frac{k^2}{2} \partial_t^2 u_{m}^{n} + \mathcal{O}(k^3)  \\
        +& \frac{\mu k}{2}\left( \partial_x^2 \left( u_{m}^{n} + k \partial_t u_{m}^{n} + \mathcal{O}(k^2)\right) + \left( 1 + ka\right) \partial_x^2  u_{m}^{n} \right) + \mathcal{O}(kh^2).
    \end{align*}
    This expression is then divided by $k$ and rearranged to 
    $$\tau_m^n = a u_{m}^{n} - \partial_tu_{m}^{n} + 2 \frac{\mu}{2}\left( \partial_x^2 u_{m}^{n}\right) +  \frac{ka^2}{2}u_{m}^{n}  - \frac{k}{2} \partial_t^2 u_{m}^{n} + \frac{\mu }{2}\left( k \partial_x^2 \partial_t u_{m}^{n}  + ka \partial_x^2  u_{m}^{n} \right) + \mathcal{O}(h^2 + k^2).$$
    The first three terms are simply (\ref{eq:original_eq}) with all terms moved to the right hand side. Some terms can also be rewritten using (\ref{eq:original_eq}), $\mu \partial_x^2u_{m}^{n} = \partial_t u_{m}^{n} - au_{m}^{n}$, yielding
    \begin{align*}
        \tau_m^n = \frac{ka^2}{2}u_{m}^{n}  - \frac{k}{2} \partial_t^2 u_{m}^{n} +& \frac{k}{2} \partial_t \left(\partial_t u_{m}^{n}   - au_{m}^{n} \right) + \frac{ka}{2} \left( \partial_t  u_{m}^{n} - a u_{m}^{n}\right)+ \mathcal{O}(h^2 + k^2) \\
        \tau_m^n = \frac{ka^2}{2}u_{m}^{n} - \frac{ka^2}{2}u_{m}^{n}  -& \frac{k}{2} \partial_t^2 u_{m}^{n} + \frac{k}{2} \partial_t^2 u_{m}^{n} - \frac{ka}{2} \partial_t u_{m}^{n} + \frac{ka}{2} \partial_t  u_{m}^{n}+ \mathcal{O}(h^2 + k^2) \\
        \tau_m^n =& \mathcal{O}(h^2 + k^2) \\
    \end{align*}
\end{proof}

\begin{corollary}
    \label{corollary:norm_tau}
    $\lVert\tau^s \lVert_{2, h} =\mathcal{O}(h^2+k^2)$
\end{corollary}

\begin{proof}
We use the definition of $\lVert\cdot\lVert_{2,h}$ and theorem \ref{consistent} for an upper bound of $\lvert \tau_m^n\lvert$
    $$\lVert\tau^s \lVert_{2, h} = \sqrt{h}\left( \sum_{i=0}^{M+1} \lvert\tau^s_i \lvert^2 \right)^\frac{1}{2} \leq \sqrt{h}\left( \sum_{i=0}^{M+1} A(k^2+h^2) \right)^\frac{1}{2} = \sqrt{h}\left[ (M+1) A^2(k^2+k^2)^2 \right]^\frac{1}{2}$$
    and using that $h = \frac{1}{M+1}$
    $$\lVert\tau^s \lVert_{2, h} = \frac{\sqrt{h}}{\sqrt{h}}A(k^2+h^2) = A(k^2+h^2).$$
\end{proof}

\begin{theorem}
<<<<<<< HEAD
    Given that $u$ is sufficiently smooth,  $f$ is of the form $f(u)=au, a\in \mathbb{R}$ and $k \neq \frac{-2}{a}$, the method is convergent of order $h^2+k^2$ with respect to $\lVert\cdot \lVert_{2, h}$.
=======
  \label{thm:conv_order}
    The method is convergent of order $h^2+k^2$ with respect to $\lVert\cdot \lVert_{2, h}$.
>>>>>>> 8f4af441
\end{theorem}

\begin{proof}
    The method is stable, theorem \ref{stability}, and consistent, theorem \ref{consistent}, and therefore convergent by Lax' equivalence theorem. We also need to prove the order of convergence.
    The scheme can be written in the form
    $$\left(I - \frac{r}{2}S \right)U_{m}^{n+1} = \left( \left(1+ka+\frac{1}{2}(ka)^2\right)I + \frac{1}{2}\left(1+ka\right)rS\right)U_{m}^n$$
    or using $A = \left(I - \frac{r}{2}S \right)$ and $B = \left( \left(1+ka+\frac{1}{2}(ka)^2\right)I + \frac{1}{2}\left(1+ka\right)rS\right)$ as
    $$AU_{m}^{n+1} = BU_{m}^{n+1}.$$
    If we place $U_m^n - u_m^n$ into the equation instead, we get
    $$AE^{n+1} = BE^n - k\tau^n$$
    exchanging $n+1$ with $n$, multiplying by $A^{-1}$, which exists given lemma \ref{lemma:existance_of_inverse}
    $$E^n = A^{-1}BE^{n-1} -kA^{-1}\tau^n$$
    we set $q^{n-1}= -kA^{-1}\tau^n$ and $C=A^{-1}B$
    $$E^n = CE^{n-1}+q^{n-1}$$
    and by using the term recursively, we get
    $$E^n = C^nE^{0}+C^{n-1}q^0 + C^{n-2}q^1 + \dots + C q^{n-2} +  q^{n-1}.$$
    Taking the norm on both sides and using stability from theorem \ref{stability} to give a bound $L$ for $\lVert C^n \lVert$
    $$\lVert E^n\lVert  \leq L\sum_{s=0}^{n-1}\lVert q^s \lVert$$
    we the use that 
    $$\lVert q^s \lVert \leq k \lVert A^{-1} \lVert \lVert\tau^s \lVert \leq k \tilde{K} \lVert\tau^s \lVert$$
    and, using $nk\leq Nk=T$, obtain
    $$\lVert E^n \lVert \leq L \tilde{K}nk \max_{0\leq s \leq n-1} \lVert \tau^s\lVert \leq L \tilde{K}T\max_{0\leq s \leq n-1} \lVert \tau^s\lVert.$$
    Using $\lVert \cdot \lVert_{2, h}$ as the norm we get by corollary \ref{corollary:norm_tau}
    $$\lVert E^n \lVert_{2, h} \leq L \tilde{K}TA(k^2+h^2)$$
\end{proof}

\subsection{Numerical experiments}
We use the following solution to construct a test equation:
\begin{equation}
  \tilde{u}(t, x) = \text{e}^{-(\mu b + a)t} \sin (bx + \varphi)
\end{equation}
where \( \mu  \) and \( a \) are the constants from the original problem
(\eqref{eq:original_eq}).
Then we set \( \mu = 1/5, b = 3\pi/2, a = 1 \) and \( \varphi = \pi/4 \).
The convergence plots (\ref{fig:conv_plot1} and \ref{fig:conv_plot2})
align with the results from the theory section (\ref{thm:conv_order}).
\begin{figure}[!h]
    \centering
    \includegraphics[width=0.75\textwidth]{Images/plots/task1_err1.pdf}
    \caption{As long as one of the step sizes (either \( k\) or \( h \)
      is kept small enough, we get quadratic convergence.}
    \label{fig:conv_plot1}
\end{figure}
\begin{figure}[!h]
    \centering
    \includegraphics[width=0.75\textwidth]{Images/plots/task1_err2.pdf}
    \caption{Since we are solving the equation on the grid 
      \( [0,1] \times [0,1] \) 
    }
    \label{fig:conv_plot2}
\end{figure}<|MERGE_RESOLUTION|>--- conflicted
+++ resolved
@@ -295,12 +295,7 @@
 \end{proof}
 
 \begin{theorem}
-<<<<<<< HEAD
     Given that $u$ is sufficiently smooth,  $f$ is of the form $f(u)=au, a\in \mathbb{R}$ and $k \neq \frac{-2}{a}$, the method is convergent of order $h^2+k^2$ with respect to $\lVert\cdot \lVert_{2, h}$.
-=======
-  \label{thm:conv_order}
-    The method is convergent of order $h^2+k^2$ with respect to $\lVert\cdot \lVert_{2, h}$.
->>>>>>> 8f4af441
 \end{theorem}
 
 \begin{proof}
