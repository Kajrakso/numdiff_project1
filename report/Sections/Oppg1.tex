--- conflicted
+++ resolved
@@ -194,12 +194,7 @@
 We summarize our discussion in a theorem.
 
 \begin{theorem}
-<<<<<<< HEAD
   The scheme given in equations \ref{eq:scheme_implicit_eq} and \ref{eq:scheme_explicit_eq} is unconditionally stable.
-=======
-    \label{stability}
-    The scheme is unconditionally stable.
->>>>>>> faab26c8
 \end{theorem}
 
 \subsection{Consistency}
