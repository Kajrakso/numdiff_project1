--- conflicted
+++ resolved
@@ -332,19 +332,7 @@
 \end{proof}
 
 \subsection{Numerical experiments}
-<<<<<<< HEAD
 We use the following solution to construct a test equation:
-=======
-We use the following test equation:
-\begin{align}
-  u_t &= \frac{1}{5}u_{xx} + 5 u \\
-  u(0, x) &= \sin (2\pi x) \\
-  u(t, 0) &= 0 \\
-  u(t, 1) &= 0
-\end{align}
-
-The solution is
->>>>>>> dedc8613
 \begin{equation}
   \tilde{u}(t, x) = \text{e}^{-(\mu b + a)t} \sin (bx + \varphi)
 \end{equation}
